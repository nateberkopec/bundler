<<<<<<< HEAD
## 1.1.pre.7 (Aug 8, 2011)

Bugfixes:

  - Fixed invalid byte sequence error while installing gem on Ruby 1.9 (#1341)
  - Fixed exception when sudo was needed to install gems (@spastorino)

## 1.1.pre.6 (Aug 8, 2011)

Bugfixes:

  - Fix cross repository dependencies (#1138)
  - Fix git dependency fetching from API endpoint (#1254)
  - Fixes for bundle outdated (@joelmoss, #1238)
  - Fix bundle standalone when using the endpoint (#1240)

Features:

  - Implement `to_ary` to avoid calls to method_missing (@tenderlove, #1274)
  - bundle clean removes old .gem files (@cldwalker, #1293)
  - Correcly identify missing child dependency in error message
  - Run pre-install, post-build, and post-install gem hooks for git gems (@warhammerkid, #1120)
  - create Gemfile.lock for empty Gemfile (#1218)

## 1.1.pre.5 (June 11, 2011)

Bugfixes:

  - Fix LazySpecification on Ruby 1.9 (@dpiddy, #1232)
  - Fix HTTP proxy support (@leobessa, #878)

Features:

  - Speed up `install --deployment` by using the API endpoint
  - Support Basic HTTP Auth for the API endpoint (@dpiddy, #1229)
  - Add `install --full-index` to disable the API endpoint, just in case
  - Significantly speed up install by removing unneeded gemspec fetches
  - `outdated` command shows outdated gems (@joelmoss, #1130)
  - Print gem post install messages (@csquared, #1155)
  - Reduce memory use by removing Specification.new inside method_missing (@tenderlove, #1222)
  - Allow `check --path`

## 1.1.pre.4 (May 5, 2011)

Bugfixes:

  - Fix bug that could prevent installing new gems

## 1.1.pre.3 (May 4, 2011)

Features:

  - Add `bundle outdated` to show outdated gems (@joelmoss)
  - Remove BUNDLE_* from `Bundler.with_clean_env` (@wuputah)
  - Add Bundler.clean_system, and clean_exec (@wuputah)
  - Use git config for gem author name and email (@krekoten)

Bugfixes:

  - Fix error calling Bundler.rubygems.gem_path
  - Fix error when Gem.path returns Gem::FS instead of String

## 1.1.pre.2 (April 28, 2011)

Features:

  - Add :github option to Gemfile DSL for easy git repos
  - Merge all fixes from 1.0.12 and 1.0.13

## 1.1.pre.1 (February 2, 2011)

Bugfixes:

  - Compatibility with changes made by Rubygems 1.5

## 1.1.pre (January 21, 2011)

Features:

  - Add bundle clean. Removes unused gems from --path directory
  - Initial Gemcutter Endpoint API work, BAI Fetching source index
  - Added bundle install --standalone
  - Ignore Gemfile.lock when buliding new gems
  - Make it possible to override a .gemspec dependency's source in the
    Gemfile

Removed:

  - Removed bundle lock
  - Removed bundle install <path>
  - Removed bundle install --production
  - Removed bundle install --disable-shared-gems
=======
## 1.0.18 (Aug 12, 2011)

Bugfixes:

  - Fixes rake 0.9.x warning (@mtylty, #1333)

Features:

  - Run the bundle install earlier in a Capistrano deployment (@cgriego, #1300)
  - Support hidden gemspec (@trans, @cldwalker, #827)
  - Make fetch_specs faster (@zeha, #1294)
  - Allow overriding development deps loaded by #gemspec (@lgierth, #1245)
>>>>>>> 5ac516f8

## 1.0.17 (Aug 8, 2011)

Bugfixes:

  - Fix rake issues with rubygems 1.3.x (#1342)
  - Fixed invalid byte sequence error while installing gem on Ruby 1.9 (#1341)

## 1.0.16 (Aug 8, 2011)

Features:

  - Performance fix for MRI 1.9 (@efficientcloud, #1288)
  - Shortcuts (like `bundle i`) for all commands (@amatsuda)
  - Correcly identify missing child dependency in error message

Bugfixes:

  - Allow Windows network share paths with forward slashes (@mtscout6, #1253)
  - Check for rubygems.org credentials so `rake release` doesn't hang (#980)
  - Find cached prerelease gems on rubygems 1.3.x (@dburt, #1202)
  - Fix `bundle install --without` on kiji (@tmm1, #1287)
  - Get rid of warning in ruby 1.9.3 (@smartinez87, #1231)

Documentation:

  - Documentation for `gem ..., :require => false` (@kmayer, #1292)
  - Gems provide "executables", they are rarely also binaries (@fxn, #1242)

## 1.0.15 (June 9, 2011)

Features:

  - Improved Rubygems integration, removed many deprecation notices

Bugfixes:

  - Escape URL arguments to git correctly on Windows (1.0.14 regression)

## 1.0.14 (May 27, 2011)

Features:

  - Rubinius platform :rbx (@rkbodenner)
  - Include gem rake tasks with "require 'bundler/gem_tasks" (@indirect)
  - Include user name and email from git config in new gemspec (@ognevsky)

Bugfixes:

  - Set file permissions after checking out git repos (@tissak)
  - Remove deprecated call to Gem::SourceIndex#all_gems (@mpj)
  - Require the version file in new gemspecs (@rubiii)
  - Allow relative paths from the Gemfile in gems with no gemspec (@mbirk)
  - Install gems that contain 'bundler', e.g. guard-bundler (@hone)
  - Display installed path correctly on Windows (@tadman)
  - Escape quotes in git URIs (@mheffner)
  - Improve Rake 0.9 support (@quix)
  - Handle certain directories already existing (@raggi)
  - Escape filenames containing regex characters (@indirect)

## 1.0.13 (May 4, 2011)

Features:

  - Compatibility with Rubygems master (soon to be v1.8) (@evanphx)
  - Informative error when --path points to a broken symlink
  - Support Rake 0.9 and greater (@e2)
  - Output full errors for non-TTYs e.g. pow (@josh)

Bugfixes:

  - Allow spaces in gem path names for gem tasks (@rslifka)
  - Have cap run bundle install from release_path (@martinjagusch)
  - Quote git refspec so zsh doesn't expand it (@goneflyin)

## 1.0.12 (April 8, 2011)

Features:

  - Add --no-deployment option to `install` for disabling it on dev machines
  - Better error message when git fails and cache is present (@parndt)
  - Honor :bundle_cmd in cap `rake` command (@voidlock, @cgriego)

Bugfixes:

  - Compatibility with Rubygems 1.7 and Rails 2.3 and vendored gems (@evanphx)
  - Fix changing gem order in lock (@gucki)
  - Remove color escape sequences when displaying man pages (@bgreenlee)
  - Fix creating GEM_HOME on both JRuby 1.5 and 1.6 (@nickseiger)
  - Fix gems without a gemspec and directories in bin/ (@epall)
  - Fix --no-prune option for `bundle install` (@cmeiklejohn)

## 1.0.11 (April 1, 2011)

Features:

  - Compatibility with Rubygems 1.6 and 1.7
  - Better error messages when a git command fails

Bugfixes:

  - Don't always update gemspec gems (@carllerche)
  - Remove ivar warnings (@jackdempsey)
  - Fix occasional git failures in zsh (@jonah-carbonfive)
  - Consistent lock for gems with double deps like Cap (@akahn)

## 1.0.10 (February 1, 2011)

Bugfixes:

  - Fix a regression loading YAML gemspecs from :git and :path gems
  - Requires, namespaces, etc. to work with changes in Rubygems 1.5

## 1.0.9 (January 19, 2011)

Bugfixes:

  - Fix a bug where Bundler.require could remove gems from the load
    path. In Rails apps with a default application.rb, this removed
    all gems in groups other than :default and Rails.env

## 1.0.8 (January 18, 2011)

Features:

  - Allow overriding gemspec() deps with :git deps
  - Add --local option to `bundle update`
  - Ignore Gemfile.lock in newly generated gems
  - Use `less` as help pager instead of `more`
  - Run `bundle exec rake` instead of `rake` in Capistrano tasks

Bugfixes:

  - Fix --no-cache option for `bundle install`
  - Allow Vlad deploys to work without Capistrano gem installed
  - Fix group arguments to `bundle console`
  - Allow groups to be loaded even if other groups were loaded
  - Evaluate gemspec() gemspecs in their directory not the cwd
  - Count on Rake to chdir to the right place in GemHelper
  - Change Pathnames to Strings for MacRuby
  - Check git process exit status correctly
  - Fix some warnings in 1.9.3-trunk (thanks tenderlove)

## 1.0.7 (November 17, 2010)

Bugfixes:

  - Remove Bundler version from the lockfile because it broke
    backwards compatibility with 1.0.0-1.0.5. Sorry. :(

## 1.0.6 (November 16, 2010)

Bugfixes:

  - Fix regression in `update` that caused long/wrong results
  - Allow git gems on other platforms while installing (#579)

Features:

  - Speed up `install` command using various optimizations
  - Significantly increase performance of resolver
  - Use upcoming Rubygems performance improvements (@tmm1)
  - Warn if the lockfile was generated by a newer version
  - Set generated gems' homepage to "", so Rubygems will warn

## 1.0.5 (November 13, 2010)

Bugfixes:

  - Fix regression disabling all operations that employ sudo

## 1.0.4 (November 12, 2010)

Bugfixes:

  - Expand relative :paths from Bundler.root (eg ./foogem)
  - Allow git gems in --without groups while --frozen
  - Allow gem :ref to be a symbol as well as a string
  - Fix exception when Gemfile needs a newer Bundler version
  - Explanation when the current Bundler version conflicts
  - Explicit error message if Gemfile needs newer Bundler
  - Ignore an empty string BUNDLE_GEMFILE
  - Skeleton gemspec now works with older versions of git
  - Fix shell quoting and ref fetching in GemHelper
  - Disable colored output in --deployment
  - Preserve line endings in lock file

Features:

  - Add support for 'mingw32' platform (aka RubyInstaller)
  - Large speed increase when Gemfile.lock is already present
  - Huge speed increase when many (100+) system gems are present
  - Significant expansion of ISSUES, man pages, and docs site
  - Remove Open3 from GemHelper (now it works on Windows™®©)
  - Allow setting roles in built-in cap and vlad tasks

## 1.0.3 (October 15, 2010)

Bugfixes:

  - Use bitwise or in #hash to reduce the chance of overflow
  - `bundle update` now works with :git + :tag updates
  - Record relative :path options in the Gemfile.lock
  - :groups option on gem method in Gemfile now works
  - Add #platform method and :platform option to Gemfile DSL
  - --without now accepts a quoted, space-separated list
  - Installing after --deployment with no lock is now possible
  - Binstubs can now be symlinked
  - Print warning if cache for --local install is missing gems
  - Improve output when installing to a path
  - The tests all pass! Yay!

## 1.0.2 (October 2, 2010)

Bugfix:

  - Actually include the man pages in the gem, so help works

## 1.0.1 (October 1, 2010)

Features:

  - Vlad deployment recipe, `require 'bundler/vlad'`
  - Prettier bundle graphs
  - Improved gem skeleton for `bundle gem`
  - Prompt on file clashes when generating a gem
  - Option to generate binary with gem skeleton
  - Allow subclassing of GemHelper for custom tasks
  - Chdir to gem directory during `bundle open`

Bugfixes:

  - Allow gemspec requirements with a list of versions
  - Accept lockfiles with windows line endings
  - Respect BUNDLE_WITHOUT env var
  - Allow `gem "foo", :platform => :jruby`
  - Specify loaded_from path in fake gemspec
  - Flesh out gem_helper tasks, raise errors correctly
  - Respect RBConfig::CONFIG['ruby_install_name'] in binstubs

## 1.0.0 (August 29, 2010)

Features:

  - You can now define `:bundle_cmd` in the capistrano task

Bugfixes:

  - Various bugfixes to the built-in rake helpers
  - Fix a bug where shortrefs weren't unique enough and were
    therfore colliding
  - Fix a small bug involving checking whether a local git
    clone is up to date
  - Correctly handle explicit '=' dependencies with gems
    pinned to a git source
  - Fix an issue with Windows-generated lockfiles by reading
    and writing the lockfile in binary mode
  - Fix an issue with shelling out to git in Windows by
    using double quotes around paths
  - Detect new Rubygems sources in the Gemfile and update
    the lockfile

## 1.0.0.rc.6 (August 23, 2010)

Features:

  - Much better documentation for most of the commands and Gemfile
    format

Bugfixes:

  - Don't attempt to create directories if they already exist
  - Fix the capistrano task so that it actually runs
  - Update the Gemfile template to reference rubygems.org instead
    of :gemcutter
  - bundle exec should exit with a non zero exit code when the gem
    binary does not exist or the file is not executable.
  - Expand paths in Gemfile relative to the Gemfile and not the current
    working directory.

## 1.0.0.rc.5 (August 10, 2010)

Features:

  - Make the Capistrano task more concise.

Bugfixes:

  - Fix a regression with determining whether or not to use sudo
  - Allow using the --gemfile flag with the --deployment flag

## 1.0.0.rc.4 (August 9, 2010)

Features:

  - `bundle gem NAME` command to generate a new gem with Gemfile
  - Bundle config file location can be specified by BUNDLE_APP_CONFIG
  - Add --frozen to disable updating the Gemfile.lock at runtime
    (default with --deployment)
  - Basic Capistrano task now added as 'bundler/capistrano'

Bugfixes:

  - Multiple bundler process no longer share a tmp directory
  - `bundle update GEM` always updates dependencies of GEM as well
  - Deleting the cache directory no longer causes errors
  - Moving the bundle after installation no longer causes git errors
  - Bundle path is now correctly remembered on a read-only filesystem
  - Gem binaries are installed to Gem.bindir, not #{Gem.dir}/bin
  - Fetch gems from vendor/cache, even without --local
  - Sort lockfile by platform as well as spec

## 1.0.0.rc.3 (August 3, 2010)

Features:

  - Deprecate --production flag for --deployment, since the former
    was causing confusion with the :production group
  - Add --gemfile option to `bundle check`
  - Reduce memory usage of `bundle install` by 2-4x
  - Improve message from `bundle check` under various conditions
  - Better error when a changed Gemfile conflicts with Gemfile.lock

Bugfixes:

  - Create bin/ directory if it is missing, then install binstubs
  - Error nicely on the edge case of a pinned gem with no spec
  - Do not require gems for other platforms
  - Update git sources along with the gems they contain

## 1.0.0.rc.2 (July 29, 2010)

  - `bundle install path` was causing confusion, so we now print
    a clarifying warning. The preferred way to install to a path
    (which will not print the warning) is
    `bundle install --path path/to/install`.
  - `bundle install --system` installs to the default system
    location ($BUNDLE_PATH or $GEM_HOME) even if you previously
    used `bundle install --path`
  - completely remove `--disable-shared-gems`. If you install to
    system, you will not be isolated, while if you install to
    another path, you will be isolated from gems installed to
    the system. This was mostly an internal option whose naming
    and semantics were extremely confusing.
  - Add a `--production` option to `bundle install`:
    - by default, installs to `vendor/bundle`. This can be
      overridden with the `--path` option
    - uses `--local` if `vendor/cache` is found. This will
      guarantee that Bundler does not attempt to connect to
      Rubygems and will use the gems cached in `vendor/cache`
      instead
    - Raises an exception if a Gemfile.lock is not found
    - Raises an exception if you modify your Gemfile in development
      but do not check in an updated Gemfile.lock
  - Fixes a bug where switching a source from Rubygems to git
    would always say "the git source is not checked out" when
    running `bundle install`

NOTE: We received several reports of "the git source has not
been checked out. Please run bundle install". As far as we
can tell, these problems have two possible causes:

1. `bundle install ~/.bundle` in one user, but actually running
   the application as another user. Never install gems to a
   directory scoped to a user (`~` or `$HOME`) in deployment.
2. A bug that happened when changing a gem to a git source.

To mitigate several common causes of `(1)`, please use the
new `--production` flag. This flag is simply a roll-up of
the best practices we have been encouraging people to use
for deployment.

If you want to share gems across deployments, and you use
Capistrano, symlink release_path/current/vendor/bundle to
release_path/shared/bundle. This will keep deployments
snappy while maintaining the benefits of clean, deploy-time
isolation.

## 1.0.0.rc.1 (July 26, 2010)

  - Fixed a bug with `bundle install` on multiple machines and git

## 1.0.0.beta.10 (July 25, 2010)

  - Last release before 1.0.0.rc.1
  - Added :mri as a valid platform (platforms :mri { gem "ruby-debug" })
  - Fix `bundle install` immediately after modifying the :submodule option
  - Don't write to Gemfile.lock if nothing has changed, fixing situations
    where bundle install was run with a different user than the app
    itself
  - Fix a bug where other platforms were being wiped on `bundle update`
  - Don't ask for root password on `bundle install` if not needed
  - Avoid setting `$GEM_HOME` where not needed
  - First solid pass of `bundle config`
  - Add build options
    - `bundle config build.mysql --with-mysql-config=/path/to/config`

## 1.0.0.beta.9 (July 21, 2010)

  - Fix install failure when switching from a path to git source
  - Fix `bundle exec bundle *` in a bundle with --disable-shared-gems
  - Fix `bundle *` from inside a bundle with --disable-shared-gem
  - Shim Gem.refresh. This is used by Unicorn
  - Fix install failure when a path's dependencies changed

## 1.0.0.beta.8 (July 20, 2010)

  - Fix a Beta 7 bug involving Ruby 1.9

## 1.0.0.beta.7 (July 20, 2010, yanked)

  - Running `bundle install` twice in a row with a git source always crashed

## 1.0.0.beta.6 (July 20, 2010, yanked)

  - Create executables with bundle install --binstubs
  - You can customize the location (default is app/bin) with --binstubs other/location
  - Fix a bug where the Gemfile.lock would be deleted even if the update was exited
  - Fix a bug where cached gems for other platforms were sometimes deleted
  - Clean up output when nothing was deleted from cache (it previously said
    "Removing outdated gems ...")
  - Improve performance of bundle install if the git gem was already checked out,
    and the revision being used already exists locally
  - Fix bundle show bundler in some cases
  - Fix bugs with bundle update
  - Don't ever run git commands at runtime (fixes a number of common passenger issues)
  - Fixes an obscure bug where switching the source of a gem could fail to correctly
    change the source of its dependencies
  - Support multiple version dependencies in the Gemfile
    (gem "rails", ">= 3.0.0.beta1", "<= 3.0.0")
  - Raise an exception for ambiguous uses of multiple declarations of the same gem
    (for instance, with different versions or sources).
  - Fix cases where the same dependency appeared several times in the Gemfile.lock
  - Fix a bug where require errors were being swallowed during Bundler.require

## 1.0.0.beta.1

  - No `bundle lock` command. Locking happens automatically on install or update
  - No .bundle/environment.rb. Require 'bundler/setup' instead.
  - $BUNDLE_HOME defaults to $GEM_HOME instead of ~/.bundle
  - Remove lockfiles generated by 0.9

## 0.9.26

Features:

  - error nicely on incompatible 0.10 lockfiles

## 0.9.25 (May 3, 2010)

Bugfixes:

  - explicitly coerce Pathname objects to Strings for Ruby 1.9
  - fix some newline weirdness in output from install command

## 0.9.24 (April 22, 2010)

Features:

  - fetch submodules for git sources
  - limit the bundled version of bundler to the same as the one installing
  - force relative paths in git gemspecs to avoid raising Gem::NameTooLong
  - serialize GemCache sources correctly, so locking works
  - raise Bundler::GemNotFound instead of calling exit! inside library code
  - Rubygems 1.3.5 compatibility for the adventurous, not supported by me :)

Bugfixes:

  - don't try to regenerate environment.rb if it is read-only
  - prune outdated gems with the platform "ruby"
  - prune cache without errors when there are directories or non-gem files
  - don't re-write environment.rb if running after it has been loaded
  - do not monkeypatch Specification#load_paths twice when inside a bundle

## 0.9.23 (April 20, 2010)

Bugfixes:

  - cache command no longer prunes gems created by an older rubygems version
  - cache command no longer prunes gems that are for other platforms

## 0.9.22 (April 20, 2010)

Features:

  - cache command now prunes stale .gem files from vendor/cache
  - init --gemspec command now generates development dependencies
  - handle Polyglot's changes to Kernel#require with Bundler::ENV_LOADED (#287)
  - remove .gem files generated after installing a gem from a :path (#286)
  - improve install/lock messaging (#284)

Bugfixes:

  - ignore cached gems that are for another platform (#288)
  - install Windows gems that have no architecture set, like rcov (#277)
  - exec command while locked now includes the bundler lib in $LOAD_PATH (#293)
  - fix the `rake install` task
  - add GemspecError so it can be raised without (further) error (#292)
  - create a parent directory before cloning for git 1.5 compatibility (#285)

## 0.9.21 (April 16, 2010)

Bugfixes:

  - don't raise 'omg wtf' when lockfile is outdated

## 0.9.20 (April 15, 2010)

Features:

  - load YAML format gemspecs
  - no backtraces when calling Bundler.setup if gems are missing
  - no backtraces when trying to exec a file without the executable bit

Bugfixes:

  - fix infinite recursion in Bundler.setup after loading a bundled Bundler gem
  - request install instead of lock when env.rb is out of sync with Gemfile.lock

## 0.9.19 (April 12, 2010)

Features:

  - suggest `bundle install --relock` when the Gemfile has changed (#272)
  - source support for Rubygems servers without prerelease gem indexes (#262)

Bugfixes:

  - don't set up all groups every time Bundler.setup is called while locked (#263)
  - fix #full_gem_path for git gems while locked (#268)
  - eval gemspecs at the top level, not inside the Bundler class (#269)


## 0.9.18 (April 8, 2010)

Features:

  - console command that runs irb with bundle (and optional group) already loaded

Bugfixes:

  - Bundler.setup now fully disables system gems, even when unlocked (#266, #246)
    - fixes Yard, which found plugins in Gem.source_index that it could not load
    - makes behaviour of `Bundler.require` consistent between locked and unlocked loads

## 0.9.17 (April 7, 2010)

Features:

  - Bundler.require now calls Bundler.setup automatically
  - Gem::Specification#add_bundler_dependencies added for gemspecs

Bugfixes:

  - Gem paths are not longer duplicated while loading bundler
  - exec no longer duplicates RUBYOPT if it is already set correctly

## 0.9.16 (April 3, 2010)

Features:

  - exit gracefully on INT signal
  - resolver output now indicates whether remote sources were checked
  - print error instead of backtrace when exec cannot find a binary (#241)

Bugfixes:

  - show, check, and open commands work again while locked (oops)
  - show command for git gems
    - outputs branch names other than master
    - gets the correct sha from the checkout
    - doesn't print sha twice if :ref is set
  - report errors from bundler/setup.rb without backtraces (#243)
  - fix Gem::Spec#git_version to not error on unloaded specs
  - improve deprecation, Gemfile, and command error messages (#242)

## 0.9.15 (April 1, 2010)

Features:

  - use the env_file if possible instead of doing a runtime resolve
     - huge speedup when calling Bundler.setup while locked
     - ensures bundle exec is fast while locked
     - regenerates env_file if it was generated by an older version
  - update cached/packed gems when you update gems via bundle install

Bugfixes:

  - prep for Rubygems 1.3.7 changes
  - install command now pulls git branches correctly (#211)
  - raise errors on invalid options in the Gemfile

## 0.9.14 (March 30, 2010)

Features:

  - install command output vastly improved
    - installation message now accurate, with 'using' and 'installing'
    - bundler gems no longer listed as 'system gems'
  - show command output now includes sha and branch name for git gems
  - init command now takes --gemspec option for bootstrapping gem Gemfiles
  - Bundler.with_clean_env for shelling out to ruby scripts
  - show command now aliased as 'list'
  - VISUAL env var respected for GUI editors

Bugfixes:

  - exec command now finds binaries from gems with no gemspec
  - note source of Gemfile resolver errors
  - don't blow up if git urls are changed

## 0.9.13 (March 23, 2010)

Bugfixes:

  - exec command now finds binaries from gems installed via :path
  - gem dependencies are pulled in even if their type is nil
  - paths with spaces have double-quotes to work on Windows
  - set GEM_PATH in environment.rb so generators work with Rails 2

## 0.9.12 (March 17, 2010)

  - refactoring, internal cleanup, more solid specs

Features:

  - check command takes a --without option
  - check command exits 1 if the check fails

Bugfixes:

  - perform a topological sort on resolved gems (#191)
  - gems from git work even when paths or repos have spaces (#196)
  - Specification#loaded_from returns a String, like Gem::Specification (#197)
  - specs eval from inside the gem directory, even when locked
  - virtual gemspecs are now saved in environment.rb for use when loading
  - unify the Installer's local index and the runtime index (#204)

## 0.9.11 (March 9, 2010)

  - added roadmap with future development plans

Features:

  - install command can take the path to the gemfile with --gemfile (#125)
  - unknown command line options are now rejected (#163)
  - exec command hugely sped up while locked (#177)
  - show command prints the install path if you pass it a gem name (#148)
  - open command edits an installed gem with $EDITOR (#148)
  - Gemfile allows assigning an array of groups to a gem (#114)
  - Gemfile allows :tag option on :git sources
  - improve backtraces when a gemspec is invalid
  - improve performance by installing gems from the cache if present

Bugfixes:

  - normalize parameters to Bundler.require (#153)
  - check now checks installed gems rather than cached gems (#162)
  - don't update the gem index when installing after locking (#169)
  - bundle parenthesises arguments for 1.8.6 (#179)
  - gems can now be assigned to multiple groups without problems (#135)
  - fix the warning when building extensions for a gem from git with Rubygems 1.3.6
  - fix a Dependency.to_yaml error due to accidentally including sources and groups
  - don't reinstall packed gems
  - fix gems with git sources that are private repositories

## 0.9.10 (March 1, 2010)

  - depends on Rubygems 1.3.6

Bugfixes:

  - support locking after install --without
  - don't reinstall gems from the cache if they're already in the bundle
  - fixes for Ruby 1.8.7 and 1.9

## 0.9.9 (February 25, 2010)

Bugfixes:

  - don't die if GEM_HOME is an empty string
  - fixes for Ruby 1.8.6 and 1.9

## 0.9.8 (February 23, 2010)

Features:

  - pack command which both caches and locks
  - descriptive error if a cached gem is missing
  - remember the --without option after installing
  - expand paths given in the Gemfile via the :path option
  - add block syntax to the git and group options in the Gemfile
  - support gems with extensions that don't admit they depend on rake
  - generate gems using gem build gemspec so git gems can have native extensions
  - print a useful warning if building a gem fails
  - allow manual configuration via BUNDLE_PATH

Bugfixes:

  - eval gemspecs in the gem directory so relative paths work
  - make default spec for git sources valid
  - don't reinstall gems that are already packed

## 0.9.7 (February 17, 2010)

Bugfixes:

  - don't say that a gem from an excluded group is "installing"
  - improve crippling rubygems in locked scenarios

## 0.9.6 (February 16, 2010)

Features:

  - allow String group names
  - a number of improvements in the documentation and error messages

Bugfixes:

  - set SourceIndex#spec_dirs to solve a problem involving Rails 2.3 in unlocked mode
  - ensure Rubygems is fully loaded in Ruby 1.9 before patching it
  - fix `bundle install` for a locked app without a .bundle directory
  - require gems in the order that the resolver determines
  - make the tests platform agnostic so we can confirm that they're green on JRuby
  - fixes for Ruby 1.9

## 0.9.5 (Feburary 12, 2010)

Features:

  - added support for :path => "relative/path"
  - added support for older versions of git
  - added `bundle install --disable-shared-gems`
  - Bundler.require fails silently if a library does not have a file on the load path with its name
  - Basic support for multiple rubies by namespacing the default bundle path using the version and engine

Bugfixes:

  - if the bundle is locked and .bundle/environment.rb is not present when Bundler.setup is called, generate it
  - same if it's not present with `bundle check`
  - same if it's not present with `bundle install`<|MERGE_RESOLUTION|>--- conflicted
+++ resolved
@@ -1,4 +1,3 @@
-<<<<<<< HEAD
 ## 1.1.pre.7 (Aug 8, 2011)
 
 Bugfixes:
@@ -91,7 +90,7 @@
   - Removed bundle install <path>
   - Removed bundle install --production
   - Removed bundle install --disable-shared-gems
-=======
+
 ## 1.0.18 (Aug 12, 2011)
 
 Bugfixes:
@@ -104,7 +103,6 @@
   - Support hidden gemspec (@trans, @cldwalker, #827)
   - Make fetch_specs faster (@zeha, #1294)
   - Allow overriding development deps loaded by #gemspec (@lgierth, #1245)
->>>>>>> 5ac516f8
 
 ## 1.0.17 (Aug 8, 2011)
 
