--- conflicted
+++ resolved
@@ -9,33 +9,18 @@
   end
 
   it "opens the gem with BUNDLER_EDITOR as highest priority" do
-<<<<<<< HEAD
     bundle "open rails", :env => { "EDITOR" => "echo editor", "VISUAL" => "echo visual", "BUNDLER_EDITOR" => "echo bundler_editor" }
-    expect(out).to eq("bundler_editor #{default_bundle_path("gems", "rails-2.3.2")}")
+    expect(out).to include("bundler_editor #{default_bundle_path("gems", "rails-2.3.2")}")
   end
 
   it "opens the gem with VISUAL as 2nd highest priority" do
     bundle "open rails", :env => { "EDITOR" => "echo editor", "VISUAL" => "echo visual", "BUNDLER_EDITOR" => "" }
-    expect(out).to eq("visual #{default_bundle_path("gems", "rails-2.3.2")}")
+    expect(out).to include("visual #{default_bundle_path("gems", "rails-2.3.2")}")
   end
 
   it "opens the gem with EDITOR as 3rd highest priority" do
     bundle "open rails", :env => { "EDITOR" => "echo editor", "VISUAL" => "", "BUNDLER_EDITOR" => "" }
-    expect(out).to eq("editor #{default_bundle_path("gems", "rails-2.3.2")}")
-=======
-    bundle "open rails", :env => {"EDITOR" => "echo editor", "VISUAL" => "echo visual", "BUNDLER_EDITOR" => "echo bundler_editor"}
-    expect(out).to include("bundler_editor #{default_bundle_path("gems", "rails-2.3.2")}")
-  end
-
-  it "opens the gem with VISUAL as 2nd highest priority" do
-    bundle "open rails", :env => {"EDITOR" => "echo editor", "VISUAL" => "echo visual", "BUNDLER_EDITOR" => ""}
-    expect(out).to include("visual #{default_bundle_path("gems", "rails-2.3.2")}")
-  end
-
-  it "opens the gem with EDITOR as 3rd highest priority" do
-    bundle "open rails", :env => {"EDITOR" => "echo editor", "VISUAL" => "", "BUNDLER_EDITOR" => ""}
     expect(out).to include("editor #{default_bundle_path("gems", "rails-2.3.2")}")
->>>>>>> 7e7e9efa
   end
 
   it "complains if no EDITOR is set" do
@@ -44,11 +29,7 @@
   end
 
   it "complains if gem not in bundle" do
-<<<<<<< HEAD
     bundle "open missing", :env => { "EDITOR" => "echo editor", "VISUAL" => "", "BUNDLER_EDITOR" => "" }
-=======
-    bundle "open missing", :env => {"EDITOR" => "echo editor", "VISUAL" => "", "BUNDLER_EDITOR" => ""}
->>>>>>> 7e7e9efa
     expect(err).to match(/could not find gem 'missing'/i)
   end
 
@@ -66,11 +47,7 @@
   end
 
   it "suggests alternatives for similar-sounding gems" do
-<<<<<<< HEAD
     bundle "open Rails", :env => { "EDITOR" => "echo editor", "VISUAL" => "", "BUNDLER_EDITOR" => "" }
-=======
-    bundle "open Rails", :env => {"EDITOR" => "echo editor", "VISUAL" => "", "BUNDLER_EDITOR" => ""}
->>>>>>> 7e7e9efa
     expect(err).to match(/did you mean rails\?/i)
   end
 
