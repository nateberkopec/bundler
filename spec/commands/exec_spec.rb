--- conflicted
+++ resolved
@@ -183,13 +183,8 @@
     bundle "exec 'echo $RUBYLIB'"
     expect(out).to include(rubylib)
 
-<<<<<<< HEAD
     bundle "exec 'echo $RUBYLIB'", :env => { "RUBYLIB" => rubylib }
-    expect(out).to eq(rubylib)
-=======
-    bundle "exec 'echo $RUBYLIB'", :env => {"RUBYLIB" => rubylib}
     expect(out).to include(rubylib)
->>>>>>> 7e7e9efa
   end
 
   it "errors nicely when the argument doesn't exist" do
