--- conflicted
+++ resolved
@@ -44,8 +44,6 @@
     }.should raise_error(Bundler::GemfileNotFound, /omg\.rb/)
   end
 
-<<<<<<< HEAD
-=======
   describe "when called twice" do
     it "doesn't try to load the runtime twice" do
       system_gems "rack-1.0.0", "activesupport-2.3.5"
@@ -70,7 +68,6 @@
     end
   end
 
->>>>>>> 287d3f11
   describe "not hurting brittle rubygems" do
     before :each do
       system_gems "activerecord-2.3.2", "activesupport-2.3.2"
