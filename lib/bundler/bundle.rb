module Bundler
  class InvalidRepository < StandardError ; end

  class Bundle
    attr_reader :path, :environment

    def initialize(env)
      path   = env.gem_path
      bindir = env.bindir

      FileUtils.mkdir_p(path)

<<<<<<< HEAD
      @environment = env
      @path   = Pathname.new(path)
=======
      @path = Pathname.new(path)
>>>>>>> d550ee18
      @bindir = Pathname.new(bindir)

      @cache_path = @path.join('cache')
      @cache = GemDirectorySource.new(:location => @cache_path)

      @specs_path = @path.join('specifications')
      @gems_path = @path.join('gems')
    end

    def install(options = {})
      dependencies = @environment.dependencies
      sources      = @environment.sources

      # ========== from env
      if only_envs = options[:only]
        dependencies.reject! { |d| !only_envs.any? {|env| d.in?(env) } }
      end

      no_bundle = dependencies.map do |dep|
        dep.source == SystemGemSource.instance && dep.name
      end.compact

      update = options[:update]
      cached = options[:cached]

      options[:rubygems]    = @environment.rubygems
      options[:system_gems] = @environment.system_gems
      options[:manifest]    = @environment.filename
      options[:no_bundle]   = no_bundle
      # ==========

      # TODO: clean this up
      sources.each do |s|
        s.repository = self
        s.local = options[:cached]
      end

      source_requirements = {}
      dependencies = dependencies.map do |dep|
        source_requirements[dep.name] = dep.source if dep.source
        dep.to_gem_dependency
      end

      # Check to see whether the existing cache meets all the requirements
      begin
        valid = nil
        # valid = Resolver.resolve(dependencies, [source_index], source_requirements)
      rescue Bundler::GemNotFound
      end

      sources = only_local(sources) if options[:cached]

      # Check the remote sources if the existing cache does not meet the requirements
      # or the user passed --update
      if options[:update] || !valid
        Bundler.logger.info "Calculating dependencies..."
        bundle = Resolver.resolve(dependencies, [@cache] + sources, source_requirements)
        download(bundle, options)
        do_install(bundle, options)
        valid = bundle
      end

      generate_bins(valid, options)
      cleanup(valid, options)
      configure(valid, options)

      Bundler.logger.info "Done."
    end

    def cache(*gemfiles)
      FileUtils.mkdir_p(@cache_path)
      gemfiles.each do |gemfile|
        Bundler.logger.info "Caching: #{File.basename(gemfile)}"
        FileUtils.cp(gemfile, @cache_path)
      end
    end

    def list_outdated(options={})
      outdated_gems = source_index.outdated.sort

      if outdated_gems.empty?
        Bundler.logger.info "All gems are up to date."
      else
        Bundler.logger.info "Outdated gems:"
        outdated_gems.each do |name|
          Bundler.logger.info " * #{name}"
        end
      end
    end

    def prune(options = {})
      dependencies, sources = @environment.gem_dependencies, @environment.sources

      sources.each do |s|
        s.repository = self
        s.local = true
      end

      sources = only_local(sources)
      bundle = Resolver.resolve(dependencies, [@cache] + sources)
      @cache.gems.each do |name, specs|
        specs.each do |spec|
          unless bundle.any? { |s| s.name == spec.name && s.version == spec.version }
            Bundler.logger.info "Pruning #{spec.name} (#{spec.version}) from the cache"
            FileUtils.rm @cache_path.join("#{spec.full_name}.gem")
          end
        end
      end
    end

    def list(options = {})
      Bundler.logger.info "Currently bundled gems:"
      gems.each do |spec|
        Bundler.logger.info " * #{spec.name} (#{spec.version})"
      end
    end

    def gems
      source_index.gems.values
    end

    def source_index
      index = Gem::SourceIndex.from_gems_in(@specs_path)
      index.each { |n, spec| spec.loaded_from = @specs_path.join("#{spec.full_name}.gemspec") }
      index
    end

    def download_path_for(type)
      @repos[type].download_path_for
    end

    def setup_environment
      gem_path = @environment.gem_path

      unless @environment.system_gems
        ENV["GEM_HOME"] = gem_path
        ENV["GEM_PATH"] = gem_path
      end
      ENV["PATH"]     = "#{@environment.bindir}:#{ENV["PATH"]}"
      ENV["RUBYOPT"]  = "-r#{gem_path}/environment #{ENV["RUBYOPT"]}"
    end

  private

    def only_local(sources)
      sources.select { |s| s.can_be_local? }
    end

    def download(bundle, options)
      bundle.sort_by {|s| s.full_name.downcase }.each do |spec|
        next if options[:no_bundle].include?(spec.name)
        spec.source.download(spec)
      end
    end

    def do_install(bundle, options)
      bundle.each do |spec|
        next if options[:no_bundle].include?(spec.name)
        spec.loaded_from = @specs_path.join("#{spec.full_name}.gemspec")
        # Do nothing if the gem is already expanded
        next if @gems_path.join(spec.full_name).directory?

        case spec.source
        when GemSource, GemDirectorySource, SystemGemSource
          expand_gemfile(spec, options)
        else
          expand_vendored_gem(spec, options)
        end
      end
    end

    def generate_bins(bundle, options)
      bundle.each do |spec|
        next if options[:no_bundle].include?(spec.name)
        # HAX -- Generate the bin
        bin_dir = @bindir
        path    = @path
        gems_path = @gems_path
        installer = Gem::Installer.allocate
        installer.instance_eval do
          @spec     = spec
          @bin_dir  = bin_dir
          @gem_dir  = gems_path.join(spec.full_name)
          @gem_home = path
          @wrappers = true
          @format_executable = false
          @env_shebang = false
        end
        installer.generate_bin
      end
    end

    def expand_gemfile(spec, options)
      Bundler.logger.info "Installing #{spec.name} (#{spec.version})"

      gemfile = @cache_path.join("#{spec.full_name}.gem").to_s

      if build_args = options[:build_options] && options[:build_options][spec.name]
        Gem::Command.build_args = build_args.map {|k,v| "--with-#{k}=#{v}"}
      end

      installer = Gem::Installer.new(gemfile, options.merge(
        :install_dir         => @path,
        :ignore_dependencies => true,
        :env_shebang         => true,
        :wrappers            => true,
        :bin_dir             => @bindir
      ))
      installer.install
    rescue Gem::InstallError
      cleanup_spec(spec)
      raise
    ensure
      Gem::Command.build_args = []
    end

    def expand_vendored_gem(spec, options)
      add_spec(spec)
      FileUtils.mkdir_p(@gems_path)
      File.symlink(spec.location, @gems_path.join(spec.full_name))
    end

    def add_spec(spec)
      destination = @specs_path
      destination.mkdir unless destination.exist?

      File.open(destination.join("#{spec.full_name}.gemspec"), 'w') do |f|
        f.puts spec.to_ruby
      end
    end

    def cleanup(valid, options)
      to_delete = gems
      to_delete.delete_if do |spec|
        valid.any? { |other| spec.name == other.name && spec.version == other.version }
      end

      valid_executables = valid.map { |s| s.executables }.flatten.compact

      to_delete.each do |spec|
        Bundler.logger.info "Deleting gem: #{spec.name} (#{spec.version})"
        cleanup_spec(spec)
        # Cleanup the bin directory
        spec.executables.each do |bin|
          next if valid_executables.include?(bin)
          Bundler.logger.info "Deleting bin file: #{bin}"
          FileUtils.rm_rf(@bindir.join(bin))
        end
      end
    end

    def cleanup_spec(spec)
      FileUtils.rm_rf(@specs_path.join("#{spec.full_name}.gemspec"))
      FileUtils.rm_rf(@gems_path.join(spec.full_name))
    end

    def expand(options)
      each_repo do |repo|
        repo.expand(options)
      end
    end

    def configure(specs, options)
      FileUtils.mkdir_p(path)
<<<<<<< HEAD
=======
      generate_environment(specs, options)
      generate_environment_picker
    end

    def generate_environment_picker
      FileUtils.cp("#{File.dirname(__FILE__)}/templates/environment_picker.erb", path.join("../../environment.rb"))
    end

    def generate_environment(specs, options)
      load_paths = load_paths_for_specs(specs, options)
      bindir     = @bindir.relative_path_from(path).to_s
      filename   = options[:manifest].relative_path_from(path).to_s

>>>>>>> d550ee18
      File.open(path.join("environment.rb"), "w") do |file|
        file.puts @environment.environment_rb(specs, options)
      end
    end

<<<<<<< HEAD
=======
    def load_paths_for_specs(specs, options)
      load_paths = []
      specs.each do |spec|
        next if options[:no_bundle].include?(spec.name)
        gem_path = Pathname.new(spec.full_gem_path)
        if spec.bindir && gem_path.join(spec.bindir).exist?
          load_paths << load_path_for(gem_path, spec.bindir)
        end
        spec.require_paths.each do |path|
          load_paths << load_path_for(gem_path, path)
        end
      end
      load_paths
    end

    def load_path_for(gem_path, path)
      gem_path.join(path).relative_path_from(@path).to_s
    end

    def spec_file_for(spec)
      spec.loaded_from.relative_path_from(@path).to_s
    end

>>>>>>> d550ee18
    def require_code(file, dep)
      constraint = case
      when dep.only   then %{ if #{dep.only.inspect}.include?(env)}
      when dep.except then %{ unless #{dep.except.inspect}.include?(env)}
      end
      "require #{file.inspect}#{constraint}"
    end
  end
end<|MERGE_RESOLUTION|>--- conflicted
+++ resolved
@@ -10,12 +10,8 @@
 
       FileUtils.mkdir_p(path)
 
-<<<<<<< HEAD
       @environment = env
       @path   = Pathname.new(path)
-=======
-      @path = Pathname.new(path)
->>>>>>> d550ee18
       @bindir = Pathname.new(bindir)
 
       @cache_path = @path.join('cache')
@@ -135,6 +131,11 @@
 
     def gems
       source_index.gems.values
+    end
+
+    # TODO: Refactor this
+    def gem_path
+      @environment.gem_path
     end
 
     def source_index
@@ -280,9 +281,11 @@
 
     def configure(specs, options)
       FileUtils.mkdir_p(path)
-<<<<<<< HEAD
-=======
-      generate_environment(specs, options)
+
+      File.open(path.join("environment.rb"), "w") do |file|
+        file.puts @environment.environment_rb(specs, options)
+      end
+
       generate_environment_picker
     end
 
@@ -290,43 +293,6 @@
       FileUtils.cp("#{File.dirname(__FILE__)}/templates/environment_picker.erb", path.join("../../environment.rb"))
     end
 
-    def generate_environment(specs, options)
-      load_paths = load_paths_for_specs(specs, options)
-      bindir     = @bindir.relative_path_from(path).to_s
-      filename   = options[:manifest].relative_path_from(path).to_s
-
->>>>>>> d550ee18
-      File.open(path.join("environment.rb"), "w") do |file|
-        file.puts @environment.environment_rb(specs, options)
-      end
-    end
-
-<<<<<<< HEAD
-=======
-    def load_paths_for_specs(specs, options)
-      load_paths = []
-      specs.each do |spec|
-        next if options[:no_bundle].include?(spec.name)
-        gem_path = Pathname.new(spec.full_gem_path)
-        if spec.bindir && gem_path.join(spec.bindir).exist?
-          load_paths << load_path_for(gem_path, spec.bindir)
-        end
-        spec.require_paths.each do |path|
-          load_paths << load_path_for(gem_path, path)
-        end
-      end
-      load_paths
-    end
-
-    def load_path_for(gem_path, path)
-      gem_path.join(path).relative_path_from(@path).to_s
-    end
-
-    def spec_file_for(spec)
-      spec.loaded_from.relative_path_from(@path).to_s
-    end
-
->>>>>>> d550ee18
     def require_code(file, dep)
       constraint = case
       when dep.only   then %{ if #{dep.only.inspect}.include?(env)}
