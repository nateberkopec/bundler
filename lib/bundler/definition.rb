--- conflicted
+++ resolved
@@ -18,17 +18,11 @@
 
       locked_definition = Locked.new(YAML.load_file(lockfile))
 
-<<<<<<< HEAD
       if check
         hash = Digest::SHA1.hexdigest(File.read("#{Bundler.root}/Gemfile"))
         unless locked_definition.hash == hash
-          raise GemfileError, "You changed your Gemfile after locking. Please relock using `bundle lock`"
+          raise GemfileChanged, "You changed your Gemfile after locking. Please relock using `bundle lock`"
         end
-=======
-      hash = Digest::SHA1.hexdigest(File.read("#{Bundler.root}/Gemfile"))
-      unless locked_definition.hash == hash
-        raise GemfileChanged, "You changed your Gemfile after locking. Please relock using `bundle lock`"
->>>>>>> 41c9dc68
       end
 
       locked_definition
