--- conflicted
+++ resolved
@@ -9,11 +9,7 @@
 
       @groups = Array(options["group"] || :default)
       @source = options["source"]
-<<<<<<< HEAD
       @autorequire = options.include?("require") ? options['require'] || [] : [name]
-=======
-      @autorequire = options["require"] || name
->>>>>>> c4069f37
       @autorequire = [@autorequire] unless @autorequire.is_a?(Array)
     end
   end
